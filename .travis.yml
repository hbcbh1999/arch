dist: trusty
sudo: required

language: python

env:
  global:
    - CYTHON=
    - PATSY=
    - OPTIONAL=
    - NUMBA=
    - COVERAGE=false
    - USE_NUMBA=true
    - STATSMODELS_MASTER=false
    - DOCBUILD=false
    - secure: "dCvSzHmiqumrvQDQJXaPukd2TEituoUJTRJeBrLfEg0f1ZtAkoEcCudXuissODo1s/e+zClEhn3GRMGZc9QxKI0w8VHWeyMDHjFhyl4wubi35biUpXijYgs6IMqqdIo5oKcnMR6jG8uzuzPGDCpZh49+DgGU5E7rGHBgJ5Tdo8s="

matrix:
  fast_finish: true
  include:
  - python: 2.7
    env:
    - PYTHON=2.7
    - USE_NUMBA=false
    - COVERAGE=true
  - python: 2.7
    env:
    - PYTHON=2.7
    - NUMBA=0.35
    - NUMPY=1.13
    - SCIPY=0.19
    - PANDAS=0.21
  - python: 2.7
    env:
    - PYTHON=3.5
    - COVERAGE=true
    - MATPLOTLIB=1.5
  - python: 2.7
    env:
    - PYTHON=3.6
    - NUMBA=0.38
    - NUMPY=1.14
    - SCIPY=1.0
    - MATPLOTLIB=2.0
    - PANDAS=0.22
    - STATSMODELS_MASTER=true
  - python: 2.7
    env:
    - PYTHON=3.6
    - DOCBUILD=true
    - MATPLOTLIB=2
  - python: 2.7
    env:
    - PYTHON=3.7
<<<<<<< HEAD
    - MATPLOTLIB=2
=======
    - COVERAGE=true
>>>>>>> bfe7669d

before_install:
  - git fetch --tags
  - sudo apt-get -y install pandoc
  - wget http://repo.continuum.io/miniconda/Miniconda3-latest-Linux-x86_64.sh -O miniconda3.sh
  - chmod +x miniconda3.sh
  - ./miniconda3.sh -b
  - export PATH=/home/travis/miniconda3/bin:$PATH
  - conda config --set always_yes true
  - conda update --all --quiet
  # Fix for headless TravisCI
  - export DISPLAY=:99.0
  - "sh -e /etc/init.d/xvfb start"
  # Avoid noise from matplotlib
  - mkdir -p $HOME/.config/matplotlib
  # Build package list to avoid empty package=versions
  - PKGS="python=${PYTHON}"
  - PKGS="${PKGS} numpy"; if [[ ${NUMPY} ]]; then PKGS="${PKGS}=${NUMPY}"; fi;
  - PKGS="${PKGS} scipy"; if [[ ${SCIPY} ]]; then PKGS="${PKGS}=${SCIPY}"; fi;
  - PKGS="${PKGS} patsy"; if [[ ${PATSY} ]]; then PKGS="${PKGS}=${PATSY}"; fi;
  - PKGS="${PKGS} pandas"; if [[ ${PANDAS} ]]; then PKGS="${PKGS}=${PANDAS}"; fi;
  - PKGS="${PKGS} Cython"; if [[ ${CYTHON} ]]; then PKGS="${PKGS}=${CYTHON}"; fi;
  - if [[ ${MATPLOTLIB} ]]; then PKGS="${PKGS} matplotlib=${MATPLOTLIB}"; fi;
  - PKGS="${PKGS} statsmodels"; if [[ ${STATSMODELS} ]]; then PKGS="${PKGS}=${STATSMODELS}"; fi;
  - if [[ ${USE_NUMBA} = true ]]; then PKGS="${PKGS} numba"; if [[ ${NUMBA} ]]; then PKGS="${PKGS}=${NUMBA}";  fi; fi;
  - conda create --yes --quiet -n arch-test ${PKGS} ${OPTIONAL} statsmodels
  - source activate arch-test
  - pip install flake8 nbconvert nbformat pytest coverage coveralls pytest-cov codecov pytest-xdist
  - if [[ ${STATSMODELS_MASTER} = true ]]; then sh ./ci/statsmodels-master.sh; fi;
  - |
    if [[ ${DOCBUILD} = true ]]; then 
      conda install sphinx ipython numpydoc jupyter seaborn -c conda-forge
      pip install doctr nbsphinx guzzle_sphinx_theme -q
      sudo apt-get install -y enchant
      pip install sphinxcontrib-spelling
    fi
  - export SRCDIR=${PWD}
  - conda list
  - export PYTHONHASHSEED=0
  - export MKL_NUM_THREADS=1
  - export ARCH_CYTHON_COVERAGE=${COVERAGE}

install:
  - python setup.py develop

script:
  - set -e
  - pytest --cov-config .coveragerc --cov=arch arch --durations=10
  - python ci/performance.py
  - |
    if [[ ${DOCBUILD} = true ]]; then
      python setup.py install
      cd doc
      make html
      cd ..
      if [[ ${TRAVIS_BRANCH} = "master" || ! -z ${TRAVIS_TAG} ]]; then
        doctr deploy doc --build-tags
      fi
    fi
  - flake8 arch

after_success:
  - if [[ ${COVERAGE} = true ]]; then coveralls --rcfile=${SRCDIR}/.coveragerc; fi
  - if [[ ${COVERAGE} = true ]]; then codecov; fi<|MERGE_RESOLUTION|>--- conflicted
+++ resolved
@@ -52,11 +52,8 @@
   - python: 2.7
     env:
     - PYTHON=3.7
-<<<<<<< HEAD
     - MATPLOTLIB=2
-=======
     - COVERAGE=true
->>>>>>> bfe7669d
 
 before_install:
   - git fetch --tags
